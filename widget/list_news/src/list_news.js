define(function(require, exports, module) {
  'use strict';

  var $ = window.Zepto,
      listNewsInit = function() {
        $('.am-list-news-one').each(function() {
          amListNewsMore($(this));
        });
      };

<<<<<<< HEAD
        var $listMore = "<a class='am-list-news-more am-btn am-btn-default' href='javascript:;'>更多 &gt;&gt;</a>";
=======
  function amListNewsMore(object) {
    var $amList = object.find('.am-list');
>>>>>>> f6abfff8

    var $listMore = '<a class="am-list-news-more am-btn am-btn-default" ' +
        'href="###">更多 &gt;&gt;</a>';

    if ($amList.children().length > 6) {

      $amList.children().each(function(index) {
        if (index > 5) {
          $(this).hide();
        }
      });

      object.find('.am-list-news-more').remove();
      object.append($listMore);
    }

    object.find('.am-list-news-more').on('click', function() {
      $amList.children().show();
      $(this).hide();
    });
  }

  $(function() {
    listNewsInit();
  });

  exports.init = listNewsInit;
});<|MERGE_RESOLUTION|>--- conflicted
+++ resolved
@@ -8,15 +8,11 @@
         });
       };
 
-<<<<<<< HEAD
-        var $listMore = "<a class='am-list-news-more am-btn am-btn-default' href='javascript:;'>更多 &gt;&gt;</a>";
-=======
   function amListNewsMore(object) {
     var $amList = object.find('.am-list');
->>>>>>> f6abfff8
 
     var $listMore = '<a class="am-list-news-more am-btn am-btn-default" ' +
-        'href="###">更多 &gt;&gt;</a>';
+        'href="javascript:;">更多 &gt;&gt;</a>';
 
     if ($amList.children().length > 6) {
 
